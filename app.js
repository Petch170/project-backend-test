import express from "express";
import cors from "cors";
import helmet from "helmet";
import bcrypt from "bcrypt";
import multer from "multer";
import { v4 as uuidv4 } from "uuid";
import dotenv from "dotenv";
import jwt from "jsonwebtoken";
import { v2 as cloudinary } from "cloudinary";
import databaseClient from "./services/database.mjs";
import { mockUserActivity } from "./data/mockUserActivity.js";
import { mockUserInfo } from "./data/mockUserInfo.js";
<<<<<<< HEAD
import { mockActivity } from "./data/mockCard.js";
=======
import { ObjectId } from "mongodb";
import { auth } from "./middlewares/auth.js";
>>>>>>> 3887888e

const HOSTNAME = process.env.SERVER_IP || "localhost";
const PORT = process.env.SERVER_PORT || 8000;

cloudinary.config({
  cloud_name: process.env.CLOUDINARY_CLOUD_NAME,
  api_key: process.env.CLOUDINARY_API_KEY,
  api_secret: process.env.CLOUDINARY_SECRET,
});

async function uploadToCloudinary(req, res, next) {
  // console.log("req.file", req.file);
  const fileBufferBase64 = Buffer.from(req.file.buffer).toString("base64");
  const base64File = `data:${req.file.mimetype};base64,${fileBufferBase64}`;
  // console.log("fileBufferBase64", fileBufferBase64);
  // console.log("base64File", base64File);
  req.cloudinary = await cloudinary.uploader.upload(base64File, {
    resource_type: "auto",
  });
  // console.log(req.cloudinary);
  next();
}

// upload to local
// const storage = multer.diskStorage({
//   destination: function (req, file, cb) {
//     cb(null, "./public/uploads");
//   },
//   filename: function (req, file, cb) {
//     const name = uuidv4();
//     const extension = file.mimetype.split("/")[1];
//     const filename = `${name}.${extension}`;
//     cb(null, filename);
//   },
// });

dotenv.config();
const storage = multer.memoryStorage();
const upload = multer({ storage });
const app = express();
// const port = 8000;

app.use(express.json());
app.use(express.urlencoded({ extended: true }));
app.use(express.static("public"));
app.use(cors());
app.use(helmet());

app.get("/user/activity/:userId", auth, async (req, res) => {
  const { userId } = req.params;
  // const data = [...mockUserActivity];
  // const userData = data.filter((user) => user.userId === Number(userId));
  const userData = await databaseClient
    .db()
    .collection("user-activity")
    .find({ userId: new ObjectId(userId) })
    .toArray();
  res.json({ count: userData.length, data: userData });
});

app.get("/user/info/:userId", auth, async (req, res) => {
  const { userId } = req.params;
  // const data = [...mockUserInfo];
  // const userData = data.filter((user) => user.userId === Number(userId));
  const userData = await databaseClient
    .db()
    .collection("user-info")
    .find({ _id: new ObjectId(userId) })
    .project({ password: 0 })
    .toArray();
  res.json({ data: userData });
});

app.post("/user/changePassword/:userId", auth, async (req, res) => {
  const { userId } = req.params;
  const { newPassword } = req.body;
  const saltRounds = 12;
  const hashedPassword = bcrypt.hashSync(newPassword, saltRounds);
  // const data = [...mockUserInfo];
  // const userData = data.filter((user) => user.userId === Number(userId))[0];
  // userData.password = hashedPassword;
  await databaseClient
    .db()
    .collection("user-info")
    .updateOne(
      { _id: new ObjectId(userId) },
      { $set: { password: hashedPassword } }
    );
  res.status(200).send("OK");
});

app.patch(
  "/user/editProfile/:userId",
  auth,
  upload.single("image"),
  uploadToCloudinary,
  async (req, res) => {
    const { userId } = req.params;
    const { name, email, phoneNumber } = req.body;
    // const { filename } = req.file;
    // const data = [...mockUserInfo];
    // const userData = data.filter((user) => user.userId === Number(userId))[0];
    // userData.fullName = name;
    // userData.email = email;
    // userData.phone = phoneNumber;
    // userData.imagePath = `/uploads/${filename}`;
    await databaseClient
      .db()
      .collection("user-info")
      .updateOne(
        { _id: new ObjectId(userId) },
        {
          $set: {
            fullName: name,
            email: email,
            phone: phoneNumber,
            imagePath: req.cloudinary.secure_url,
          },
        }
      );
    res.send("OK");
  }
);

// mock upload
// app.patch("/user/:userId/uploads", upload.single("image"), (req, res) => {
//   const { filename } = req.file;
//   const { name } = req.body;
//   console.log(req.file);
//   const todoId = parseInt(req.params.userId, 10);
//   const updatedTodo = updateTodo(todoId, { imagePath: `/uploads/${filename}` });
//   if (!updatedTodo) {
//     res.status(404).json({ error: { message: "todo not found" } });
//   }

//   res.json({ data: [{ id: todoId, imagePath: `/uploads/${filename}`, name }] });
// });

<<<<<<< HEAD

app.get("/post/",(req, res) => {
  try  {
    res.status(200).json(mockActivity);
} catch (err) {
    res.status(500).send(err);
}
});

app.get("/post/:userId/",(req, res) => {
  const {userId} = req.params
  const postFilterbyUserId = mockActivity.filter((post) => post.userId === userId)
  console.log(userId);
  try {
    res.status(200).json(postFilterbyUserId);
} catch (err) {
    res.status(500).send(err);
}
});


app.post('/post', upload.single('imageUrl'), (req, res) => {
  // Extract data from req.body
  const { userId, profilepic, fullname, id, activityName, activityType, date, durations, distance, description } = req.body;

  // Construct the new record
  const newRecord = {
    userId,
    profilepic,
    fullname,
    id,
    activityName,
    activityType,
    date,
    durations,
    distance,
    description,
    imageUrl: req.file ? req.file.path : null
  };

  mockActivity.push(newRecord);

  console.log('New record added:', newRecord);

  res.status(200).json({status: 'success', message: 'New record added successfully'});
});

app.post('/post', upload.single('imageUrl'), (req, res) => {
  // Extract data from req.body
  const { userId, profilepic, fullname, id, activityName, activityType, date, durations, distance, description } = req.body;

  // Construct the new record
  const newRecord = {
    userId,
    profilepic,
    fullname,
    id,
    activityName,
    activityType,
    date,
    durations,
    distance,
    description,
    imageUrl: req.file ? req.file.path : null // Use the path of the uploaded file if available
  };

  // Push the new record to the mockData array
  mockData.push(newRecord);

  console.log('New record added:', newRecord);

  // Respond with the added record
  res.status(200).json(newRecord);
});

app.post('/post', upload.single('imageUrl'), (req, res) => {
  // Extract data from req.body
  const { userId, profilepic, fullname, id, activityName, activityType, date, durations, distance, description } = req.body;

  // Construct the new record
  const newRecord = {
    userId,
    profilepic,
    fullname,
    id,
    activityName,
    activityType,
    date,
    durations,
    distance,
    description,
    imageUrl: req.file ? req.file.path : null // Use the path of the uploaded file if available
  };

  // Push the new record to the mockData array
  mockData.push(newRecord);

  console.log('New record added:', newRecord);

  // Respond with the added record
  res.status(200).json(newRecord);
});

app.post('/post', upload.single('imageUrl'), (req, res) => {
  // Extract data from req.body
  const { userId, profilepic, fullname, id, activityName, activityType, date, durations, distance, description } = req.body;

  // Construct the new record
  const newRecord = {
    userId,
    profilepic,
    fullname,
    id,
    activityName,
    activityType,
    date,
    durations,
    distance,
    description,
    imageUrl: req.file ? req.file.path : null // Use the path of the uploaded file if available
  };

  // Push the new record to the mockData array
  mockData.push(newRecord);

  console.log('New record added:', newRecord);

  // Respond with the added record
  res.status(200).json(newRecord);
});

app.post('/post', upload.single('imageUrl'), (req, res) => {
  // Extract data from req.body
  const { userId, profilepic, fullname, id, activityName, activityType, date, durations, distance, description } = req.body;

  // Construct the new record
  const newRecord = {
    userId,
    profilepic,
    fullname,
    id,
    activityName,
    activityType,
    date,
    durations,
    distance,
    description,
    imageUrl: req.file ? req.file.path : null // Use the path of the uploaded file if available
  };

  // Push the new record to the mockData array
  mockData.push(newRecord);

  console.log('New record added:', newRecord);

  // Respond with the added record
  res.status(200).json(newRecord);
});

app.post('/post', upload.single('imageUrl'), (req, res) => {
  // Extract data from req.body
  const { userId, profilepic, fullname, id, activityName, activityType, date, durations, distance, description } = req.body;

  // Construct the new record
  const newRecord = {
    userId,
    profilepic,
    fullname,
    id,
    activityName,
    activityType,
    date,
    durations,
    distance,
    description,
    imageUrl: req.file ? req.file.path : null // Use the path of the uploaded file if available
  };

  // Push the new record to the mockData array
  mockData.push(newRecord);

  console.log('New record added:', newRecord);

  // Respond with the added record
  res.status(200).json(newRecord);
});

app.post('/post', upload.single('imageUrl'), (req, res) => {
  // Extract data from req.body
  const { userId, profilepic, fullname, id, activityName, activityType, date, durations, distance, description } = req.body;

  // Construct the new record
  const newRecord = {
    userId,
    profilepic,
    fullname,
    id,
    activityName,
    activityType,
    date,
    durations,
    distance,
    description,
    imageUrl: req.file ? req.file.path : null // Use the path of the uploaded file if available
  };

  // Push the new record to the mockData array
  mockData.push(newRecord);

  console.log('New record added:', newRecord);

  // Respond with the added record
  res.status(200).json(newRecord);
});

app.post('/post', upload.single('imageUrl'), (req, res) => {
  // Extract data from req.body
  const { userId, profilepic, fullname, id, activityName, activityType, date, durations, distance, description } = req.body;

  // Construct the new record
  const newRecord = {
    userId,
    profilepic,
    fullname,
    id,
    activityName,
    activityType,
    date,
    durations,
    distance,
    description,
    imageUrl: req.file ? req.file.path : null // Use the path of the uploaded file if available
  };

  // Push the new record to the mockData array
  mockData.push(newRecord);

  console.log('New record added:', newRecord);

  // Respond with the added record
  res.status(200).json(newRecord);
});

app.post('/post', upload.single('imageUrl'), (req, res) => {
  // Extract data from req.body
  const { userId, profilepic, fullname, id, activityName, activityType, date, durations, distance, description } = req.body;

  // Construct the new record
  const newRecord = {
    userId,
    profilepic,
    fullname,
    id,
    activityName,
    activityType,
    date,
    durations,
    distance,
    description,
    imageUrl: req.file ? req.file.path : null // Use the path of the uploaded file if available
  };

  // Push the new record to the mockData array
  mockData.push(newRecord);

  console.log('New record added:', newRecord);

  // Respond with the added record
  res.status(200).json(newRecord);
});

app.post('/post', upload.single('imageUrl'), (req, res) => {
  // Extract data from req.body
  const { userId, profilepic, fullname, id, activityName, activityType, date, durations, distance, description } = req.body;

  // Construct the new record
  const newRecord = {
    userId,
    profilepic,
    fullname,
    id,
    activityName,
    activityType,
    date,
    durations,
    distance,
    description,
    imageUrl: req.file ? req.file.path : null // Use the path of the uploaded file if available
  };

  // Push the new record to the mockData array
  mockData.push(newRecord);

  console.log('New record added:', newRecord);

  // Respond with the added record
  res.status(200).json(newRecord);
});


  app.listen(port, () => {
    console.log(`Example app listening on port ${port}`);
  });
=======
// app.listen(port, () => {
//   console.log(`Example app listening on port ${port}`);
// });

// mock login
app.post("/mock/login", async (req, res) => {
  const { email, password } = req.body;
  const user = await databaseClient
    .db()
    .collection("user-info")
    .findOne({ email: email });

  // Fetch user from database

  if (!user) {
    return res
      .status(400)
      .send({ error: { message: "Invalid email or password" } });
  }
  // Check password
  const validPassword = bcrypt.compareSync(password, user.password);
  if (!validPassword) {
    return res
      .status(400)
      .send({ error: { message: "Invalid email or password" } });
  }

  res.send({ token: createJwt(email), userId: user._id });
});

function createJwt(email) {
  const jwtSecretKey = process.env.JWT_SECRET_KEY;
  const token = jwt.sign({ id: email }, jwtSecretKey, {
    expiresIn: "1h",
  });

  return token;
}

// initilize web server
const currentServer = app.listen(PORT, HOSTNAME, () => {
  console.log(
    `DATABASE IS CONNECTED: NAME => ${databaseClient.db().databaseName}`
  );
  console.log(`SERVER IS ONLINE => http://${HOSTNAME}:${PORT}`);
});

const cleanup = () => {
  currentServer.close(() => {
    console.log(
      `DISCONNECT DATABASE: NAME => ${databaseClient.db().databaseName}`
    );
    try {
      databaseClient.close();
    } catch (error) {
      console.error(error);
    }
  });
};

// cleanup connection such as database
process.on("SIGTERM", cleanup);
process.on("SIGINT", cleanup);
>>>>>>> 3887888e
<|MERGE_RESOLUTION|>--- conflicted
+++ resolved
@@ -10,12 +10,9 @@
 import databaseClient from "./services/database.mjs";
 import { mockUserActivity } from "./data/mockUserActivity.js";
 import { mockUserInfo } from "./data/mockUserInfo.js";
-<<<<<<< HEAD
 import { mockActivity } from "./data/mockCard.js";
-=======
 import { ObjectId } from "mongodb";
 import { auth } from "./middlewares/auth.js";
->>>>>>> 3887888e
 
 const HOSTNAME = process.env.SERVER_IP || "localhost";
 const PORT = process.env.SERVER_PORT || 8000;
@@ -154,7 +151,6 @@
 //   res.json({ data: [{ id: todoId, imagePath: `/uploads/${filename}`, name }] });
 // });
 
-<<<<<<< HEAD
 
 app.get("/post/",(req, res) => {
   try  {
@@ -455,71 +451,6 @@
 });
 
 
-  app.listen(port, () => {
-    console.log(`Example app listening on port ${port}`);
-  });
-=======
-// app.listen(port, () => {
-//   console.log(`Example app listening on port ${port}`);
-// });
-
-// mock login
-app.post("/mock/login", async (req, res) => {
-  const { email, password } = req.body;
-  const user = await databaseClient
-    .db()
-    .collection("user-info")
-    .findOne({ email: email });
-
-  // Fetch user from database
-
-  if (!user) {
-    return res
-      .status(400)
-      .send({ error: { message: "Invalid email or password" } });
-  }
-  // Check password
-  const validPassword = bcrypt.compareSync(password, user.password);
-  if (!validPassword) {
-    return res
-      .status(400)
-      .send({ error: { message: "Invalid email or password" } });
-  }
-
-  res.send({ token: createJwt(email), userId: user._id });
-});
-
-function createJwt(email) {
-  const jwtSecretKey = process.env.JWT_SECRET_KEY;
-  const token = jwt.sign({ id: email }, jwtSecretKey, {
-    expiresIn: "1h",
-  });
-
-  return token;
-}
-
-// initilize web server
-const currentServer = app.listen(PORT, HOSTNAME, () => {
-  console.log(
-    `DATABASE IS CONNECTED: NAME => ${databaseClient.db().databaseName}`
-  );
-  console.log(`SERVER IS ONLINE => http://${HOSTNAME}:${PORT}`);
-});
-
-const cleanup = () => {
-  currentServer.close(() => {
-    console.log(
-      `DISCONNECT DATABASE: NAME => ${databaseClient.db().databaseName}`
-    );
-    try {
-      databaseClient.close();
-    } catch (error) {
-      console.error(error);
-    }
-  });
-};
-
-// cleanup connection such as database
-process.on("SIGTERM", cleanup);
-process.on("SIGINT", cleanup);
->>>>>>> 3887888e
+app.listen(port, () => {
+  console.log(`Example app listening on port ${port}`);
+});